--- conflicted
+++ resolved
@@ -87,17 +87,13 @@
 		       sipsocket_blacklist,
 		       stun,
 		       presence_pidf,
-		       presence_package,
 		       subscription,
 		       sipuserdb_test,
 		       yxa_config,
 		       sippipe,
 		       socketlist,
 		       transactionstatelist,
-<<<<<<< HEAD
-=======
 		       yxa_proc,
->>>>>>> c3b297dc
 
 		       %% YXA applications
 		       incomingproxy,
