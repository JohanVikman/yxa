--- conflicted
+++ resolved
@@ -1,20 +1,11 @@
 %% Erlang library versions inserted by 'configure'
 {release, {"YXA pstnproxy","YXA-pstnproxy-%VERSION%"},
-<<<<<<< HEAD
- {erts, "5.5.2"},
- [{kernel,"2.13.2"},
-  {stdlib,"1.16.2"},
-  {ssl, "3.10.3"},
-  {asn1, "1.6.10"},
-  {mnesia, "4.4.10"},
-=======
  {erts, "@ERLANG_ERTS_VER@"},
  [{kernel,"@ERLANG_LIB_VER_kernel@"},
   {stdlib,"@ERLANG_LIB_VER_stdlib@"},
   {ssl, "@ERLANG_LIB_VER_ssl@"},
   {asn1, "@ERLANG_LIB_VER_asn1@"},
   {mnesia, "@ERLANG_LIB_VER_mnesia@"},
->>>>>>> c3b297dc
   {yxa, "%VERSION%"},
   {pstnproxy, "%VERSION%"}
  ]
