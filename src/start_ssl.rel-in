%% Erlang library versions inserted by 'configure'
%% File to get Erlang distribution using SSL started
{release, {"YXA start_ssl","YXA-start_ssl-%VERSION%"},
<<<<<<< HEAD
 {erts, "5.5.2"},
 [{kernel,"2.13.2"},
  {stdlib,"1.16.2"},
  {ssl, "3.10.3"}
=======
 {erts, "@ERLANG_ERTS_VER@"},
 [{kernel,"@ERLANG_LIB_VER_kernel@"},
  {stdlib,"@ERLANG_LIB_VER_stdlib@"},
  {ssl, "@ERLANG_LIB_VER_ssl@"}
>>>>>>> c3b297dc
 ]
}.<|MERGE_RESOLUTION|>--- conflicted
+++ resolved
@@ -1,16 +1,9 @@
 %% Erlang library versions inserted by 'configure'
 %% File to get Erlang distribution using SSL started
 {release, {"YXA start_ssl","YXA-start_ssl-%VERSION%"},
-<<<<<<< HEAD
- {erts, "5.5.2"},
- [{kernel,"2.13.2"},
-  {stdlib,"1.16.2"},
-  {ssl, "3.10.3"}
-=======
  {erts, "@ERLANG_ERTS_VER@"},
  [{kernel,"@ERLANG_LIB_VER_kernel@"},
   {stdlib,"@ERLANG_LIB_VER_stdlib@"},
   {ssl, "@ERLANG_LIB_VER_ssl@"}
->>>>>>> c3b297dc
  ]
 }.